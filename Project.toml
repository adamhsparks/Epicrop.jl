--- conflicted
+++ resolved
@@ -9,11 +9,8 @@
 Interpolations = "a98d9a8b-a2ab-59e6-89dd-64a1c18fca59"
 
 [compat]
-<<<<<<< HEAD
 DataFrames = "1"
-=======
 Interpolations = "0.13"
->>>>>>> e81a23f9
 julia = "1"
 
 [extras]
