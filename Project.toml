--- conflicted
+++ resolved
@@ -12,11 +12,8 @@
 Interpolations = "a98d9a8b-a2ab-59e6-89dd-64a1c18fca59"
 
 [compat]
-<<<<<<< HEAD
 Aqua = "0.5"
-=======
 CSV = "0.9"
->>>>>>> 6828d564
 DataFrames = "1"
 Documenter = "0.27"
 Interpolations = "0.13"
